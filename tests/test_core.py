--- conflicted
+++ resolved
@@ -749,7 +749,6 @@
     assert len(document.layer_manager.layers) == initial_layer_count
 
 
-<<<<<<< HEAD
 from portal.commands.canvas_input_handler import CanvasInputHandler
 
 def test_ctrl_key_activates_transform_tool(app, qtbot):
@@ -806,8 +805,6 @@
 
     assert app.drawing_context.tool == "Select Rectangle"
 
-=======
->>>>>>> f1ec10d8
 
 def test_add_command():
     """Test that a command is added to the undo stack and that the redo stack is cleared."""
