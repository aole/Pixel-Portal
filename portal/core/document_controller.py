--- conflicted
+++ resolved
@@ -167,11 +167,10 @@
                 document.set_playback_total_frames(normalized)
             return
         self._playback_total_frames = normalized
-<<<<<<< HEAD
         document = self.document
         if document is not None:
             document.set_playback_total_frames(normalized)
-=======
+            
         max_loop = max(0, self._playback_total_frames - 1)
         if self._playback_loop_end > max_loop:
             self._playback_loop_end = max_loop
@@ -199,7 +198,6 @@
             start_value = end_value
         self._playback_loop_start = start_value
         self._playback_loop_end = end_value
->>>>>>> 6953dfdf
 
     def ensure_auto_key_for_active_layer(self) -> bool:
         """Create a keyframe on the active layer if auto-key is enabled."""
