import base64
import binascii
import io
import json
import math
import os
<<<<<<< HEAD
from pathlib import Path
from typing import Callable, Iterable
=======
import zlib
from dataclasses import dataclass
from typing import List, Optional, Sequence, Tuple
>>>>>>> ae0e9bc6

from PIL import Image
from PySide6.QtGui import QImage, QImageReader, QPainter
from PySide6.QtWidgets import QFileDialog, QMessageBox

from portal.core.document import Document


DEFAULT_PLAYBACK_FPS = 12.0


@dataclass
class AnimationFrameChunk:
    index: int
    image: Image.Image
    repeats: int = 1


@dataclass
class AnimationMetadata:
    version: Optional[int] = None
    frame_repeats: Optional[list[int]] = None
    total_frames: Optional[int] = None
    frame_duration_ms: Optional[int] = None
    fps: Optional[float] = None
    rgba_encoding: Optional[str] = None
    rgba_frames: Optional[list[str]] = None

    @property
    def has_rgba_payload(self) -> bool:
        return bool(self.rgba_frames and self.rgba_encoding == "png+zlib+base64")


class AnimationExportError(RuntimeError):
    """Raised when exporting an animation fails."""


class EmptyAnimationError(AnimationExportError):
    """Raised when no frames are available for export."""


class DocumentService:
    """High level operations for loading, saving, and exporting documents."""

    _OPEN_FILE_FILTERS: tuple[str, ...] = (
        "Pixel Portal Document (*.aole)",
        "All Supported Files (*.aole *.png *.jpg *.bmp *.tif *.tiff)",
        "Image Files (*.png *.jpg *.bmp)",
        "TIFF Files (*.tif *.tiff)",
    )

    _SAVE_FILE_FILTERS: tuple[str, ...] = (
        "Pixel Portal Document (*.aole)",
        "PNG (*.png)",
        "JPEG (*.jpg *.jpeg)",
        "Bitmap (*.bmp)",
        "TIFF (*.tif *.tiff)",
    )

    _FILTER_EXTENSION_HINTS: tuple[tuple[str, str], ...] = (
        ("pixel portal document", ".aole"),
        ("aole", ".aole"),
        ("tiff", ".tiff"),
        ("tif", ".tiff"),
        ("jpeg", ".jpg"),
        ("jpg", ".jpg"),
        ("png", ".png"),
        ("bmp", ".bmp"),
    )

    _RASTER_EXTENSIONS: frozenset[str] = frozenset({
        ".png",
        ".jpg",
        ".jpeg",
        ".bmp",
    })

    _ARCHIVE_SAVE_HANDLERS: dict[str, Callable[[Document, str], None]] = {
        ".aole": Document.save_aole,
        ".tif": Document.save_tiff,
        ".tiff": Document.save_tiff,
    }

    def __init__(self, app=None):
        self.app = app

    def open_document(self):
        app = self.app
        if app is None:
            return
        if not app.check_for_unsaved_changes():
            return

        file_path, selected_filter = QFileDialog.getOpenFileName(
            self._dialog_parent(),
            "Open Document",
            app.last_directory,
            self._build_filter_string(self._OPEN_FILE_FILTERS),
        )
        if not file_path:
            return

        extension_hint = self._extract_extension_hint(selected_filter)
        document = self._load_document_from_path(file_path, extension_hint)
        if document is None:
            self._show_message(
                QMessageBox.Warning,
                "Unable to open the selected document.",
                "The file appears to be corrupted or in an unsupported format.",
            )
            return

        self._attach_opened_document(document, file_path)

    def open_as_key(self):
        app = self.app
        if app is None:
            return

        _app, document = self._require_document()
        if document is None:
            return

        file_path, _ = QFileDialog.getOpenFileName(
            self._dialog_parent(),
            "Open Image as Key",
            app.last_directory,
            "Image Files (*.png *.jpg *.bmp *.tif *.tiff);;All Files (*)",
        )
        if not file_path:
            return

        image = QImage(file_path)
        if image.isNull():
            return

        self._update_last_directory(file_path)

        paste_key = getattr(app, "paste_key_from_image", None)
        if callable(paste_key):
            paste_key(image)

    def save_document(self):
        app, document = self._require_document()
        if document is None:
            return

        file_path = getattr(document, "file_path", None)
        if not file_path:
            self.save_document_as()
            return

        if not self._save_document_to_path(document, file_path):
            self.save_document_as()
            return

        self._finalize_save(document, file_path)

    def save_document_as(self):
        app, document = self._require_document()
        if document is None:
            return

        file_path, selected_filter = QFileDialog.getSaveFileName(
            self._dialog_parent(),
            "Save Document",
            app.last_directory,
            self._build_filter_string(self._SAVE_FILE_FILTERS),
        )
        if not file_path:
            return

        normalized_path = self._normalize_save_path(file_path, selected_filter)
        if not self._save_document_to_path(document, normalized_path):
            return

        document.file_path = normalized_path
        self._finalize_save(document, normalized_path)

    def _normalize_save_path(self, file_path: str, selected_filter: str | None) -> str:
        base_path = Path(file_path)
        extension = base_path.suffix.lower()
        if extension in self._ARCHIVE_SAVE_HANDLERS or extension in self._RASTER_EXTENSIONS:
            return str(base_path.with_suffix(extension or base_path.suffix))

        filter_extension = self._extract_extension_hint(selected_filter)
        if filter_extension:
            extension = filter_extension

        if not extension:
            extension = ".png"

        if extension == ".jpeg":
            extension = ".jpg"

        return str(base_path.with_suffix(extension))

    def _save_document_to_path(self, document: Document, file_path: str) -> bool:
        extension = Path(file_path).suffix.lower()
        handler = self._ARCHIVE_SAVE_HANDLERS.get(extension)
        if handler is not None:
            try:
                handler(document, file_path)
            except (OSError, ValueError, RuntimeError) as exc:
                self._show_message(
                    QMessageBox.Critical,
                    "Failed to save document.",
                    str(exc),
                )
                return False
            return True

        if extension in self._RASTER_EXTENSIONS:
            image = document.render()
            if image.isNull():
                self._show_message(
                    QMessageBox.Critical,
                    "Failed to save document.",
                    "The document could not be rendered for saving.",
                )
                return False
            if image.save(file_path):
                return True
            self._show_message(
                QMessageBox.Critical,
                "Failed to save document.",
                "Qt was unable to write the image to disk.",
            )
            return False

        self._show_message(
            QMessageBox.Critical,
            "Unsupported file type.",
            f"Pixel Portal cannot save files with the '{extension or 'unknown'}' extension.",
        )
        return False

    def _finalize_save(self, document: Document, file_path: str) -> None:
        app = self.app
        if document is not None:
            document.file_path = file_path

        self._update_last_directory(file_path)

        if app is None:
            return

        setattr(app, "is_dirty", False)
        updater = getattr(app, "update_main_window_title", None)
        if callable(updater):
            updater()

    @staticmethod
    def _build_filter_string(filters: Iterable[str]) -> str:
        return ";;".join(filters)

    def _extract_extension_hint(self, selected_filter: str | None) -> str | None:
        if not selected_filter:
            return None
        lowered = selected_filter.lower()
        for token, extension in self._FILTER_EXTENSION_HINTS:
            if token in lowered:
                return extension
        return None

    def _load_document_from_path(
        self, file_path: str, extension_hint: str | None
    ) -> Document | None:
        extension = (extension_hint or Path(file_path).suffix).lower()
        try:
            if extension == ".aole":
                return Document.load_aole(file_path)
            if extension in {".tif", ".tiff"}:
                return Document.load_tiff(file_path)
        except (ValueError, OSError, json.JSONDecodeError):
            return None

        image = QImage(file_path)
        if image.isNull():
            return None

        document = Document(image.width(), image.height())
        document.layer_manager.layers[0].image = image
        return document

    def _attach_opened_document(self, document: Document, file_path: str) -> None:
        app = self.app
        document.file_path = file_path
        self._update_last_directory(file_path)

        if app is None:
            return

        attach = getattr(app, "attach_document", None)
        if callable(attach):
            attach(document)

        undo_manager = getattr(app, "undo_manager", None)
        if hasattr(undo_manager, "clear"):
            undo_manager.clear()

        if hasattr(app, "is_dirty"):
            app.is_dirty = False

        for signal_name in ("undo_stack_changed", "document_changed"):
            signal = getattr(app, signal_name, None)
            if hasattr(signal, "emit"):
                signal.emit()

        main_window = getattr(app, "main_window", None)
        canvas = getattr(main_window, "canvas", None) if main_window else None
        if hasattr(canvas, "set_initial_zoom"):
            canvas.set_initial_zoom()

        updater = getattr(app, "update_main_window_title", None)
        if callable(updater):
            updater()

    def _require_document(self) -> tuple[object | None, Document | None]:
        app = self.app
        document = getattr(app, "document", None) if app is not None else None
        return app, document

    def _dialog_parent(self):
        app = self.app
        return getattr(app, "main_window", None) if app is not None else None

    def _update_last_directory(self, reference_path: str) -> None:
        app = self.app
        if app is None:
            return

        directory = os.path.dirname(reference_path)
        if not directory:
            return

        try:
            app.last_directory = directory
        except AttributeError:
            return

        config = getattr(app, "config", None)
        if config is None:
            return

        try:
            has_section = getattr(config, "has_section", None)
            if callable(has_section) and not config.has_section('General'):
                config.add_section('General')
            config.set('General', 'last_directory', directory)
        except (AttributeError, TypeError, ValueError):
            pass

    def _show_message(
        self,
        icon: QMessageBox.Icon,
        text: str,
        informative_text: str = "",
    ) -> None:
        message_box = QMessageBox(self._dialog_parent())
        message_box.setIcon(icon)
        message_box.setText(text)
        if informative_text:
            message_box.setInformativeText(informative_text)
        message_box.exec()

    def export_animation(self):
        app = self.app
        if app is None:
            return

        document = getattr(app, "document", None)
        if document is None:
            return

        frame_manager = getattr(document, "frame_manager", None)
        if frame_manager is None or not getattr(frame_manager, "frames", None):
            parent = getattr(app, "main_window", None)
            QMessageBox.information(
                parent,
                "Export Animation",
                "The current document does not contain any animation frames to export.",
            )
            return

        parent = getattr(app, "main_window", None)
        file_path, selected_filter = QFileDialog.getSaveFileName(
            parent,
            "Export Animation",
            app.last_directory,
            "Animated GIF (*.gif);;Animated PNG (*.png *.apng);;Animated WebP (*.webp)",
        )
        if not file_path:
            return

        file_path, format_name = self._resolve_animation_export_path(file_path, selected_filter)

        export_directory = os.path.dirname(file_path)
        if export_directory:
            app.last_directory = export_directory
            app.config.set("General", "last_directory", app.last_directory)

        total_frames, fps_value = self._resolve_playback_state(app, frame_manager)

        try:
            self._export_animation_file(
                frame_manager=frame_manager,
                file_path=file_path,
                format_name=format_name,
                total_frames=total_frames,
                fps_value=fps_value,
            )
        except EmptyAnimationError:
            QMessageBox.information(
                parent,
                "Export Animation",
                "No frames are available to export for the current animation.",
            )
        except AnimationExportError as exc:
            QMessageBox.critical(
                parent,
                "Export Animation",
                f"Failed to export animation: {exc}",
            )

    @staticmethod
    def _resolve_animation_export_path(file_path: str, selected_filter: str) -> Tuple[str, str]:
        base_path, extension = os.path.splitext(file_path)
        extension = extension.lower()
        if not extension:
            if "GIF" in selected_filter:
                extension = ".gif"
            elif "PNG" in selected_filter:
                extension = ".apng"
            elif "WebP" in selected_filter:
                extension = ".webp"
            else:
                extension = ".gif"
            file_path = base_path + extension

        format_map = {
            ".gif": "GIF",
            ".png": "PNG",
            ".apng": "PNG",
            ".webp": "WEBP",
        }
        if extension not in format_map:
            extension = ".gif"
            file_path = base_path + extension
<<<<<<< HEAD
        format_name = format_map[extension]

        self._update_last_directory(file_path)
=======
        return file_path, format_map[extension]
>>>>>>> ae0e9bc6

    def _resolve_playback_state(self, app, frame_manager) -> Tuple[int, float]:
        main_window = getattr(app, "main_window", None)
        total_frames = None
        fps_value: float = DEFAULT_PLAYBACK_FPS

        if main_window is not None:
            animation_player = getattr(main_window, "animation_player", None)
            if animation_player is not None:
                total_frames = self._safe_positive_int(
                    getattr(animation_player, "total_frames", None)
                )
                fps_value = self._sanitize_fps(
                    getattr(animation_player, "fps", DEFAULT_PLAYBACK_FPS)
                )

        if total_frames is None:
            total_frames = self._safe_positive_int(getattr(app, "playback_total_frames", None))

        if total_frames is None:
            total_frames = len(getattr(frame_manager, "frames", []) or [None])

        return max(1, total_frames), fps_value

    def _export_animation_file(
        self,
        *,
        frame_manager,
        file_path: str,
        format_name: str,
        total_frames: int,
        fps_value: float,
    ) -> None:
        total_frames = max(1, int(total_frames))
        fps_value = self._sanitize_fps(fps_value)

        frame_chunks = self._collect_frame_chunks(frame_manager, total_frames)
        if not frame_chunks:
            raise EmptyAnimationError(
                "No frames are available to export for the current animation."
            )

        frame_duration = max(1, int(round(1000.0 / fps_value)))
        frame_repeats = [int(chunk.repeats) for chunk in frame_chunks]
        durations = [max(1, repeats * frame_duration) for repeats in frame_repeats]

        needs_transparency = any(
            self._frame_has_transparency(chunk.image) for chunk in frame_chunks
        )

        converted_frames, transparency_index = self._convert_chunks_for_format(
            frame_chunks, format_name, needs_transparency
        )

        base_frame = converted_frames[0]
        append_frames = converted_frames[1:]

        save_kwargs = self._build_animation_save_kwargs(
            format_name=format_name,
            append_frames=append_frames,
            durations=durations,
            transparency_index=transparency_index,
        )

        comment = self._build_animation_metadata_comment(
            format_name=format_name,
            chunks=frame_chunks,
            total_frames=total_frames,
            frame_repeats=frame_repeats,
            frame_duration=frame_duration,
            fps_value=fps_value,
        )
        if comment is not None:
            save_kwargs["comment"] = comment

        try:
            base_frame.save(file_path, format=format_name, **save_kwargs)
        except (OSError, ValueError) as exc:
            raise AnimationExportError(str(exc)) from exc

    def _collect_frame_chunks(self, frame_manager, total_frames: int) -> List[AnimationFrameChunk]:
        rendered_cache: dict[int, Image.Image] = {}
        frame_chunks: List[AnimationFrameChunk] = []
        frame_count = len(getattr(frame_manager, "frames", []) or [])

        for playback_index in range(total_frames):
            resolved_index = frame_manager.resolve_key_frame_index(playback_index)
            if resolved_index is None or not (0 <= resolved_index < frame_count):
                continue

            cached = rendered_cache.get(resolved_index)
            if cached is None:
                qimage = frame_manager.frames[resolved_index].render()
                cached = Document.qimage_to_pil(qimage).convert("RGBA")
                rendered_cache[resolved_index] = cached

            if frame_chunks and frame_chunks[-1].index == resolved_index:
                frame_chunks[-1].repeats += 1
            else:
                frame_chunks.append(
                    AnimationFrameChunk(index=resolved_index, image=cached, repeats=1)
                )

        return frame_chunks

    @staticmethod
    def _frame_has_transparency(image: Image.Image) -> bool:
        alpha = image.getchannel("A")
        extrema = alpha.getextrema()
        return bool(extrema and extrema[0] < 255)

    def _convert_chunks_for_format(
        self,
        chunks: Sequence[AnimationFrameChunk],
        format_name: str,
        needs_transparency: bool,
    ) -> Tuple[List[Image.Image], Optional[int]]:
        if not chunks:
            raise EmptyAnimationError(
                "No frames are available to export for the current animation."
            )

        if format_name != "GIF":
            return [chunk.image.copy() for chunk in chunks], None

        converted: List[Image.Image] = []
        transparency_index: Optional[int] = None

        for chunk in chunks:
            pal_frame, frame_transparency_index = self._convert_rgba_to_gif_palette(
                chunk.image, needs_transparency
            )
            converted.append(pal_frame)
            if transparency_index is None and frame_transparency_index is not None:
                transparency_index = frame_transparency_index

        if transparency_index is not None:
            for frame in converted:
                try:
                    frame.info["background"] = transparency_index
                except (AttributeError, TypeError):
                    continue

        return converted, transparency_index

    @staticmethod
    def _convert_rgba_to_gif_palette(
        image: Image.Image, needs_transparency: bool
    ) -> Tuple[Image.Image, Optional[int]]:
        rgba_frame = image.convert("RGBA")
        rgb_frame = rgba_frame.convert("RGB")
        palette_colors = 255 if needs_transparency else 256
        pal_frame = rgb_frame.convert("P", palette=Image.ADAPTIVE, colors=palette_colors)

        transparency_index: Optional[int] = None
        if needs_transparency:
            palette = pal_frame.getpalette() or []
            if len(palette) < 768:
                palette = palette + [0] * (768 - len(palette))
            transparency_index = 255
            palette[transparency_index * 3 : transparency_index * 3 + 3] = [0, 0, 0]
            pal_frame.putpalette(palette)

            alpha = rgba_frame.getchannel("A")
            transparency_mask = alpha.point(lambda value: 255 if value == 0 else 0)
            if transparency_mask.getbbox():
                pal_frame.paste(transparency_index, mask=transparency_mask)
            pal_frame.info["transparency"] = transparency_index

        return pal_frame, transparency_index

    @staticmethod
    def _build_animation_save_kwargs(
        *,
        format_name: str,
        append_frames: Sequence[Image.Image],
        durations: Sequence[int],
        transparency_index: Optional[int],
    ) -> dict:
        save_kwargs: dict = {}
        durations = list(durations)

        if transparency_index is not None:
            save_kwargs["transparency"] = transparency_index
            save_kwargs.setdefault("background", transparency_index)

        if append_frames:
            save_kwargs.update(
                {
                    "save_all": True,
                    "append_images": list(append_frames),
                    "loop": 0,
                    "duration": durations if len(durations) > 1 else durations[0],
                }
            )
            if format_name in {"GIF", "PNG"}:
                save_kwargs["disposal"] = 2
        elif durations:
            if format_name in {"GIF", "PNG"}:
                save_kwargs["duration"] = durations[0]

        if format_name == "WEBP":
            save_kwargs["lossless"] = True
            if append_frames:
                save_kwargs.setdefault("save_all", True)

        return save_kwargs

    def _build_animation_metadata_comment(
        self,
        *,
        format_name: str,
        chunks: Sequence[AnimationFrameChunk],
        total_frames: int,
        frame_repeats: Sequence[int],
        frame_duration: int,
        fps_value: float,
    ) -> Optional[bytes]:
        if format_name != "GIF":
            return None

        metadata = {
            "version": 1,
            "total_frames": int(total_frames),
            "frame_repeats": [int(repeat) for repeat in frame_repeats],
            "frame_duration_ms": int(frame_duration),
            "fps": float(fps_value),
        }

        rgba_payload = self._encode_rgba_chunks(chunks)
        if rgba_payload:
            metadata["rgba_encoding"] = "png+zlib+base64"
            metadata["rgba_frames"] = rgba_payload

        comment = json.dumps({"pixel_portal": metadata}, separators=(",", ":"))
        return comment.encode("utf-8")

    def _encode_rgba_chunks(
        self, chunks: Sequence[AnimationFrameChunk]
    ) -> List[str]:
        encoded_frames: List[str] = []
        for chunk in chunks:
            buffer = io.BytesIO()
            try:
                chunk.image.save(buffer, format="PNG")
            except (OSError, ValueError):
                return []
            png_bytes = buffer.getvalue()
            try:
                compressed = zlib.compress(png_bytes)
            except zlib.error:
                return []
            encoded_frames.append(base64.b64encode(compressed).decode("ascii"))
        return encoded_frames

    @staticmethod
    def _sanitize_fps(value) -> float:
        try:
            fps_value = float(value)
        except (TypeError, ValueError):
            return DEFAULT_PLAYBACK_FPS
        if not math.isfinite(fps_value) or fps_value <= 0:
            return DEFAULT_PLAYBACK_FPS
        return fps_value

    @staticmethod
    def _safe_positive_int(value) -> Optional[int]:
        try:
            number = int(value)
        except (TypeError, ValueError):
            return None
        if number <= 0:
            return None
        return number

    def import_animation(self):
        app = self.app
        if app is None:
            return
        if not app.check_for_unsaved_changes():
            return

        file_path, _ = QFileDialog.getOpenFileName(
            None,
            "Import Animation",
            app.last_directory,
            "Animation Files (*.gif *.apng *.png *.webp *.tif *.tiff);;All Files (*)",
        )
        if not file_path:
            return

        app.last_directory = os.path.dirname(file_path)
        app.config.set('General', 'last_directory', app.last_directory)

        try:
            frame_entries, total_playback_frames, fps = self._read_animation_frames(file_path)
        except ValueError as exc:
            parent = getattr(app, "main_window", None)
            QMessageBox.warning(parent, "Import Animation", str(exc))
            return

        if not frame_entries:
            parent = getattr(app, "main_window", None)
            QMessageBox.warning(
                parent,
                "Import Animation",
                "No frames could be read from the selected file.",
            )
            return

        try:
            document = self._populate_document_with_frames(
                frame_entries,
                max(1, total_playback_frames),
                os.path.basename(file_path),
            )
        except ValueError as exc:
            parent = getattr(app, "main_window", None)
            QMessageBox.warning(parent, "Import Animation", str(exc))
            return

        app.attach_document(document)
        app.set_playback_total_frames(max(1, total_playback_frames))
        if app.main_window:
            app.main_window.apply_imported_animation_metadata(max(1, total_playback_frames), fps)
        app.undo_manager.clear()
        app.is_dirty = False
        app.undo_stack_changed.emit()
        app.document_changed.emit()
        if app.main_window:
            app.main_window.canvas.set_initial_zoom()

    def _read_animation_frames(self, file_path):
        frames, delays = self._read_raw_animation_frames(file_path)
        normalized_frames = self._normalize_frame_sizes(frames)
        normalized_delays = self._normalize_frame_delays(delays)

        metadata = self._extract_animation_metadata(file_path)
        decoded_frames = self._decode_metadata_rgba_frames(metadata)
        if (
            decoded_frames
            and len(decoded_frames) == len(normalized_frames)
            and self._frames_share_dimensions(decoded_frames)
        ):
            normalized_frames = decoded_frames

        frame_entries, total_playback_frames, frame_unit = self._build_import_frame_entries(
            normalized_frames, normalized_delays, metadata
        )

        fps_value = self._determine_import_fps(metadata, frame_unit)
        total_frames = self._apply_total_frame_hint(
            total_playback_frames, metadata.total_frames
        )

        return frame_entries, total_frames or len(frame_entries), fps_value

    def _read_raw_animation_frames(
        self, file_path: str
    ) -> tuple[list[QImage], list[int]]:
        reader = QImageReader(file_path)
        reader.setDecideFormatFromContent(True)
        if not reader.supportsAnimation():
            raise ValueError("The selected file does not contain animation frames.")

        frames: list[QImage] = []
        delays: list[int] = []
        while True:
            image = reader.read()
            if image.isNull():
                if frames:
                    break
                message = reader.errorString() or "Unable to read image data."
                raise ValueError(message)
            frames.append(image.convertToFormat(QImage.Format_ARGB32))
            delays.append(reader.nextImageDelay())

        return frames, delays

    @staticmethod
    def _normalize_frame_sizes(frames: Sequence[QImage]) -> list[QImage]:
        if not frames:
            return []

        base_width = frames[0].width()
        base_height = frames[0].height()
        normalized: list[QImage] = []
        for frame in frames:
            if frame.width() == base_width and frame.height() == base_height:
                normalized.append(frame)
                continue
            canvas = QImage(base_width, base_height, QImage.Format_ARGB32)
            canvas.fill(0)
            painter = QPainter(canvas)
            painter.drawImage(0, 0, frame)
            painter.end()
            normalized.append(canvas)
        return normalized

    @staticmethod
    def _normalize_frame_delays(delays: Sequence[int]) -> list[int]:
        valid_delays = [int(delay) for delay in delays if delay and delay > 0]
        fallback_delay = valid_delays[0] if valid_delays else 100

        normalized: list[int] = []
        last_valid_delay = fallback_delay
        for delay in delays:
            if delay and delay > 0:
                last_valid_delay = int(delay)
            normalized.append(last_valid_delay)
        return normalized

    def _decode_metadata_rgba_frames(
        self, metadata: AnimationMetadata
    ) -> list[QImage]:
        if not metadata.has_rgba_payload:
            return []

        decoded: list[QImage] = []
        for entry in metadata.rgba_frames or []:
            try:
                compressed = base64.b64decode(entry.encode('ascii'), validate=True)
                png_bytes = zlib.decompress(compressed)
            except (binascii.Error, ValueError, zlib.error):
                return []
            frame = QImage()
            if not frame.loadFromData(png_bytes, 'PNG'):
                return []
            decoded.append(frame.convertToFormat(QImage.Format_ARGB32))
        return decoded

    @staticmethod
    def _frames_share_dimensions(frames: Sequence[QImage]) -> bool:
        if not frames:
            return False
        width = frames[0].width()
        height = frames[0].height()
        return all(frame.width() == width and frame.height() == height for frame in frames)

    def _build_import_frame_entries(
        self,
        frames: Sequence[QImage],
        delays: Sequence[int],
        metadata: AnimationMetadata,
    ) -> tuple[list[tuple[QImage, int]], int, Optional[int]]:
        frame_entries: list[tuple[QImage, int]] = []
        total_playback_frames = 0
        frame_unit = self._compute_frame_unit(metadata.frame_duration_ms, delays)

        repeats = metadata.frame_repeats
        if repeats and len(repeats) == len(frames):
            for frame, repeat in zip(frames, repeats):
                repeat = max(1, int(repeat))
                frame_entries.append((frame, repeat))
                total_playback_frames += repeat
        else:
            if not delays:
                frame_entries = [(frame, 1) for frame in frames]
                total_playback_frames = len(frame_entries)
            else:
                effective_unit = frame_unit if frame_unit and frame_unit > 0 else delays[0]
                effective_unit = max(1, effective_unit)
                last_frame_bytes: Optional[bytes] = None

                for frame, delay in zip(frames, delays):
                    repeats = max(1, int(delay // effective_unit))
                    frame_bytes = frame.bits().tobytes()
                    if (
                        frame_entries
                        and last_frame_bytes is not None
                        and frame_bytes == last_frame_bytes
                    ):
                        previous_frame, previous_repeats = frame_entries[-1]
                        frame_entries[-1] = (previous_frame, previous_repeats + repeats)
                    else:
                        frame_entries.append((frame, repeats))
                    total_playback_frames += repeats
                    last_frame_bytes = frame_bytes

        if not frame_entries:
            frame_entries = [(frame, 1) for frame in frames]
            total_playback_frames = len(frame_entries)

        return frame_entries, total_playback_frames, frame_unit

    @staticmethod
    def _compute_frame_unit(
        frame_duration_ms: Optional[int], delays: Sequence[int]
    ) -> Optional[int]:
        if frame_duration_ms is not None and frame_duration_ms > 0:
            return frame_duration_ms
        if not delays:
            return None
        frame_unit = delays[0]
        for delay in delays[1:]:
            frame_unit = math.gcd(frame_unit, delay)
        return max(1, frame_unit)

    def _determine_import_fps(
        self, metadata: AnimationMetadata, frame_unit: Optional[int]
    ) -> float:
        if metadata.fps is not None:
            return metadata.fps
        if frame_unit and frame_unit > 0:
            return 1000.0 / frame_unit
        return DEFAULT_PLAYBACK_FPS

    @staticmethod
    def _apply_total_frame_hint(
        computed_total: int, metadata_total: Optional[int]
    ) -> int:
        if metadata_total is None or metadata_total <= 0:
            return computed_total
        return max(computed_total, metadata_total)

    @staticmethod
    def _extract_animation_metadata(file_path) -> AnimationMetadata:
        if not file_path.lower().endswith('.gif'):
            return AnimationMetadata()
        try:
            with Image.open(file_path) as image:
                comment = image.info.get('comment')
                if not comment:
                    return AnimationMetadata()
                if isinstance(comment, bytes):
                    try:
                        comment = comment.decode('utf-8')
                    except UnicodeDecodeError:
                        return AnimationMetadata()
                data = json.loads(comment)
        except (OSError, ValueError, json.JSONDecodeError):
            return AnimationMetadata()
        if not isinstance(data, dict):
            return AnimationMetadata()
        payload = data.get('pixel_portal')
        if not isinstance(payload, dict):
            return AnimationMetadata()
        return DocumentService._parse_animation_metadata(payload)

    @staticmethod
    def _parse_animation_metadata(payload: dict) -> AnimationMetadata:
        version = payload.get('version')
        if not isinstance(version, int):
            version = None

        frame_repeats = DocumentService._normalize_repeat_list(
            payload.get('frame_repeats')
        )
        total_frames = DocumentService._coerce_positive_int(payload.get('total_frames'))
        frame_duration = DocumentService._coerce_positive_int(
            payload.get('frame_duration_ms')
        )
        fps_value = DocumentService._coerce_positive_float(payload.get('fps'))

        rgba_frames = payload.get('rgba_frames')
        if not isinstance(rgba_frames, list) or not all(
            isinstance(entry, str) for entry in rgba_frames
        ):
            rgba_frames = None

        rgba_encoding = payload.get('rgba_encoding')
        if not isinstance(rgba_encoding, str):
            rgba_encoding = None

        return AnimationMetadata(
            version=version,
            frame_repeats=frame_repeats,
            total_frames=total_frames,
            frame_duration_ms=frame_duration,
            fps=fps_value,
            rgba_encoding=rgba_encoding,
            rgba_frames=rgba_frames,
        )

    @staticmethod
    def _normalize_repeat_list(value) -> Optional[list[int]]:
        if not isinstance(value, list) or not value:
            return None
        normalized: list[int] = []
        for entry in value:
            try:
                repeat = int(entry)
            except (TypeError, ValueError):
                return None
            if repeat <= 0:
                return None
            normalized.append(repeat)
        return normalized

    @staticmethod
    def _coerce_positive_int(value) -> Optional[int]:
        try:
            number = int(value)
        except (TypeError, ValueError):
            return None
        if number <= 0:
            return None
        return number

    @staticmethod
    def _coerce_positive_float(value) -> Optional[float]:
        try:
            number = float(value)
        except (TypeError, ValueError):
            return None
        if not math.isfinite(number) or number <= 0:
            return None
        return number

    def _populate_document_with_frames(self, frame_entries, total_frames, filename):
        if not frame_entries:
            raise ValueError("No frames available to import.")

        width = frame_entries[0][0].width()
        height = frame_entries[0][0].height()
        document = Document(width, height)
        layer_manager = document.layer_manager
        active_layer = layer_manager.active_layer
        if active_layer is None:
            layer_manager.add_layer("Animation")
            active_layer = layer_manager.active_layer
        if active_layer is None:
            raise ValueError("Unable to create a layer for the imported animation.")

        base_name = os.path.splitext(filename)[0]
        if base_name:
            try:
                active_layer.name = base_name
            except ValueError:
                pass

        frame_manager = document.frame_manager
        layer_uid = active_layer.uid
        layer_keys = frame_manager.layer_keys.setdefault(layer_uid, {0})
        if 0 not in layer_keys:
            frame_manager.add_layer_key(layer_uid, 0)

        total_frames = max(1, int(total_frames))
        frame_manager.ensure_frame(total_frames - 1)

        playback_index = 0
        for frame, repeats in frame_entries:
            repeats = max(1, int(repeats))
            if playback_index < 0 or playback_index >= len(frame_manager.frames):
                break
            if playback_index != 0 and playback_index not in frame_manager.layer_keys.get(layer_uid, {0}):
                frame_manager.add_layer_key(layer_uid, playback_index)
            target_layer = self._layer_instance_for_frame(frame_manager, playback_index, layer_uid)
            if target_layer is None:
                playback_index += repeats
                continue
            target_layer.image = frame.copy()
            target_layer.on_image_change.emit()
            playback_index += repeats
            if playback_index >= total_frames:
                break

        document.select_frame(0)
        return document

    @staticmethod
    def _layer_instance_for_frame(frame_manager, frame_index, layer_uid):
        if not (0 <= frame_index < len(frame_manager.frames)):
            return None
        manager = frame_manager.frames[frame_index].layer_manager
        for layer in manager.layers:
            if getattr(layer, "uid", None) == layer_uid:
                return layer
        return None

    def _get_selected_image(self):
        app = self.app
        if not app.document or not app.main_window:
            return None

        active_layer = app.document.layer_manager.active_layer
        if not active_layer:
            return None

        selection = app.main_window.canvas.selection_shape
        if selection and not selection.isEmpty():
            return active_layer.image.copy(selection.boundingRect().toRect())
        else:
            return active_layer.image.copy()<|MERGE_RESOLUTION|>--- conflicted
+++ resolved
@@ -4,14 +4,11 @@
 import json
 import math
 import os
-<<<<<<< HEAD
 from pathlib import Path
 from typing import Callable, Iterable
-=======
 import zlib
 from dataclasses import dataclass
 from typing import List, Optional, Sequence, Tuple
->>>>>>> ae0e9bc6
 
 from PIL import Image
 from PySide6.QtGui import QImage, QImageReader, QPainter
@@ -461,13 +458,10 @@
         if extension not in format_map:
             extension = ".gif"
             file_path = base_path + extension
-<<<<<<< HEAD
         format_name = format_map[extension]
 
         self._update_last_directory(file_path)
-=======
         return file_path, format_map[extension]
->>>>>>> ae0e9bc6
 
     def _resolve_playback_state(self, app, frame_manager) -> Tuple[int, float]:
         main_window = getattr(app, "main_window", None)
