from typing import Any

from PySide6.QtCore import Qt, Signal
from PySide6.QtGui import QColor
from PySide6.QtWidgets import (
    QCheckBox,
    QColorDialog,
    QComboBox,
    QDialog,
    QDialogButtonBox,
    QGridLayout,
    QLabel,
    QPushButton,
    QSlider,
    QSpinBox,
    QTabWidget,
    QVBoxLayout,
    QWidget,
)

from portal.ui.background import BackgroundImageMode


class SettingsDialog(QDialog):
    """Dialog for configuring application settings."""

    settings_applied = Signal()

    GRID_COLOR_FALLBACKS = {
        "major": "#64000000",
        "minor": "#64808080",
    }

    def __init__(self, settings_controller, parent=None):
        super().__init__(parent)
        self.settings_controller = settings_controller

        self.setWindowTitle("Settings")

        layout = QVBoxLayout(self)

        self._grid_rows: dict[str, dict[str, Any]] = {}

        self.tab_widget = QTabWidget(self)
        layout.addWidget(self.tab_widget)

        self._build_grid_tab()
        self._build_canvas_tab()

        self.button_box = QDialogButtonBox(
            QDialogButtonBox.Ok
            | QDialogButtonBox.Cancel
            | QDialogButtonBox.Apply,
            parent=self,
        )
        self.button_box.accepted.connect(self.accept)
        self.button_box.rejected.connect(self.reject)
        apply_button = self.button_box.button(QDialogButtonBox.Apply)
        if apply_button is not None:
            apply_button.clicked.connect(self._apply_and_emit)
        layout.addWidget(self.button_box)

        self._apply_settings_to_widgets()

    def _build_grid_tab(self):
        grid_tab = QWidget(self)
        grid_layout = QGridLayout(grid_tab)
        grid_layout.setColumnStretch(0, 1)

        defaults = self.settings_controller.get_default_grid_settings()

        (
            self.major_grid_checkbox,
            self.major_grid_spacing,
            self.major_grid_color_button,
        ) = self._create_grid_row(
            parent=grid_tab,
            layout=grid_layout,
            key="major",
            label="Major",
            row_index=0,
            defaults=defaults,
        )

        (
            self.minor_grid_checkbox,
            self.minor_grid_spacing,
            self.minor_grid_color_button,
        ) = self._create_grid_row(
            parent=grid_tab,
            layout=grid_layout,
            key="minor",
            label="Minor",
            row_index=1,
            defaults=defaults,
        )

        self.grid_reset_button = QPushButton("Reset to Defaults", grid_tab)
        self.grid_reset_button.clicked.connect(self._reset_grid_tab)
        grid_layout.addWidget(
            self.grid_reset_button,
            2,
            0,
            1,
            4,
            alignment=Qt.AlignmentFlag.AlignRight,
        )
        grid_layout.setRowStretch(3, 1)

        self.tab_widget.addTab(grid_tab, "Grid")

    def _create_grid_row(
        self,
        *,
        parent: QWidget,
        layout: QGridLayout,
        key: str,
        label: str,
        row_index: int,
        defaults: dict[str, Any],
    ):
        checkbox = QCheckBox(label, parent)
        default_visible = bool(defaults.get(f"{key}_visible", True))
        checkbox.setChecked(default_visible)

        spacing = QSpinBox(parent)
        spacing.setRange(1, 1024)
        default_spacing = defaults.get(f"{key}_spacing", spacing.minimum())
        spacing.setValue(
            self._sanitize_spacing_value(
                default_spacing, spacing.minimum(), spacing.maximum()
            )
        )
        spacing.setEnabled(checkbox.isChecked())
        checkbox.toggled.connect(spacing.setEnabled)

        color_button = QPushButton(parent)
        color_button.setAutoDefault(False)
        color_button.setEnabled(checkbox.isChecked())
        checkbox.toggled.connect(color_button.setEnabled)
        color_button.clicked.connect(
            lambda _checked=False, row_key=key: self._choose_grid_color(row_key)
        )

        layout.addWidget(checkbox, row_index, 0)
        layout.addWidget(QLabel("Spacing (px)", parent), row_index, 1)
        layout.addWidget(spacing, row_index, 2)
        layout.addWidget(color_button, row_index, 3)

        fallback_color = defaults.get(
            f"{key}_color", self.GRID_COLOR_FALLBACKS[key]
        )
        normalized_color = self._normalize_color_value(
            fallback_color, self.GRID_COLOR_FALLBACKS[key]
        )
        self._grid_rows[key] = {
            "checkbox": checkbox,
            "spacing": spacing,
            "color_button": color_button,
            "color": normalized_color,
        }
        self._update_color_button(color_button, normalized_color)

        return checkbox, spacing, color_button

    def _build_canvas_tab(self):
        canvas_tab = QWidget(self)
        canvas_layout = QGridLayout(canvas_tab)
        canvas_layout.setColumnStretch(1, 1)

        canvas_layout.addWidget(QLabel("Background image mode", canvas_tab), 0, 0)
        self.background_mode_combo = QComboBox(canvas_tab)
        self.background_mode_combo.setEditable(False)
        for mode, label in (
            (BackgroundImageMode.FIT, "Fit"),
            (BackgroundImageMode.STRETCH, "Stretch"),
            (BackgroundImageMode.FILL, "Fill"),
            (BackgroundImageMode.CENTER, "Center"),
        ):
            self.background_mode_combo.addItem(label, mode)
        canvas_layout.addWidget(self.background_mode_combo, 0, 1)
        canvas_layout.addWidget(QLabel("Background image opacity", canvas_tab), 1, 0)
        self.background_alpha_slider = QSlider(Qt.Horizontal, canvas_tab)
        self.background_alpha_slider.setRange(0, 100)
        self.background_alpha_slider.setSingleStep(1)
        self.background_alpha_slider.setPageStep(5)
        self.background_alpha_slider.setValue(100)
        canvas_layout.addWidget(self.background_alpha_slider, 1, 1)

        self.background_alpha_value_label = QLabel(canvas_tab)
        self.background_alpha_value_label.setAlignment(
            Qt.AlignmentFlag.AlignRight | Qt.AlignmentFlag.AlignVCenter
        )
        self._update_background_alpha_label(self.background_alpha_slider.value())
        canvas_layout.addWidget(self.background_alpha_value_label, 1, 2)
        self.background_alpha_slider.valueChanged.connect(
            self._update_background_alpha_label
        )

<<<<<<< HEAD
        canvas_layout.addWidget(QLabel("Ruler interval", canvas_tab), 2, 0)
        self.ruler_interval_spinbox = QSpinBox(canvas_tab)
        self.ruler_interval_spinbox.setMinimum(1)
        self.ruler_interval_spinbox.setMaximum(4096)
        canvas_layout.addWidget(self.ruler_interval_spinbox, 2, 1)
        canvas_layout.addWidget(QLabel("px", canvas_tab), 2, 2)

=======
        self.canvas_reset_button = QPushButton("Reset to Defaults", canvas_tab)
        self.canvas_reset_button.clicked.connect(self._reset_canvas_tab)
        canvas_layout.addWidget(
            self.canvas_reset_button,
            2,
            0,
            1,
            3,
            alignment=Qt.AlignmentFlag.AlignRight,
        )
>>>>>>> 8177c477
        canvas_layout.setRowStretch(3, 1)

        self.tab_widget.addTab(canvas_tab, "Canvas")

    def _apply_settings_to_widgets(self):
        grid_settings = self.settings_controller.get_grid_settings()
        defaults = self.settings_controller.get_default_grid_settings()
        self._apply_grid_row_settings("major", grid_settings, defaults)
        self._apply_grid_row_settings("minor", grid_settings, defaults)

        background_settings = self.settings_controller.get_background_settings()
        background_mode = background_settings.get("image_mode")
        if not isinstance(background_mode, BackgroundImageMode):
            try:
                background_mode = BackgroundImageMode(background_mode)
            except ValueError:
                background_mode = BackgroundImageMode.FIT
        index = self.background_mode_combo.findData(background_mode)
        if index >= 0:
            self.background_mode_combo.setCurrentIndex(index)

        background_alpha = background_settings.get("image_alpha", 1.0)
        try:
            percent = int(round(float(background_alpha) * 100))
        except (TypeError, ValueError):
            percent = 100
        clamped_percent = max(0, min(100, percent))
        self.background_alpha_slider.setValue(clamped_percent)
        self._update_background_alpha_label(clamped_percent)

        ruler_settings = self.settings_controller.get_ruler_settings()
        interval = ruler_settings.get("interval", 8)
        try:
            interval_value = int(interval)
        except (TypeError, ValueError):
            interval_value = 8
        self.ruler_interval_spinbox.setValue(max(1, interval_value))

    def get_background_image_mode(self):
        data = self.background_mode_combo.currentData()
        if isinstance(data, BackgroundImageMode):
            return data
        try:
            return BackgroundImageMode(data)
        except ValueError:
            return BackgroundImageMode.FIT

    def get_background_image_alpha(self):
        value = self.background_alpha_slider.value() / 100.0
        return max(0.0, min(1.0, value))

    def _update_background_alpha_label(self, value):
        self.background_alpha_value_label.setText(f"{int(value)}%")

    def get_grid_settings(self):
        major_row = self._grid_rows["major"]
        minor_row = self._grid_rows["minor"]
        return {
            "major_visible": major_row["checkbox"].isChecked(),
            "major_spacing": major_row["spacing"].value(),
            "minor_visible": minor_row["checkbox"].isChecked(),
            "minor_spacing": minor_row["spacing"].value(),
            "major_color": major_row["color"],
            "minor_color": minor_row["color"],
        }

    def get_ruler_settings(self):
        return {
            "interval": self.ruler_interval_spinbox.value(),
        }

    def _apply_settings(self):
        self.settings_controller.update_grid_settings(**self.get_grid_settings())
        self.settings_controller.update_background_settings(
            image_mode=self.get_background_image_mode(),
            image_alpha=self.get_background_image_alpha(),
        )
        self.settings_controller.update_ruler_settings(**self.get_ruler_settings())

    def _reset_grid_tab(self):
        defaults = self.settings_controller.get_default_grid_settings()
        self._apply_grid_row_settings("major", defaults, defaults)
        self._apply_grid_row_settings("minor", defaults, defaults)

    def _reset_canvas_tab(self):
        defaults = self.settings_controller.get_default_background_settings()
        mode = defaults.get("image_mode", BackgroundImageMode.FIT)
        if not isinstance(mode, BackgroundImageMode):
            try:
                mode = BackgroundImageMode(mode)
            except ValueError:
                mode = BackgroundImageMode.FIT
        index = self.background_mode_combo.findData(mode)
        if index >= 0:
            self.background_mode_combo.setCurrentIndex(index)

        alpha_value = defaults.get("image_alpha", 1.0)
        try:
            percent = int(round(float(alpha_value) * 100))
        except (TypeError, ValueError):
            percent = 100
        clamped_percent = max(0, min(100, percent))
        self.background_alpha_slider.setValue(clamped_percent)
        self._update_background_alpha_label(clamped_percent)

    def _choose_major_grid_color(self):
        self._choose_grid_color("major")

    def _choose_minor_grid_color(self):
        self._choose_grid_color("minor")

    def _choose_grid_color(self, key: str):
        row = self._grid_rows[key]
        defaults = self.settings_controller.get_default_grid_settings()
        fallback = defaults.get(f"{key}_color", self.GRID_COLOR_FALLBACKS[key])
        current_value = row["color"]
        base_color = QColor(
            self._normalize_color_value(current_value, fallback)
        )
        if not base_color.isValid():
            base_color = QColor(fallback)
        if not base_color.isValid():
            base_color = QColor("#000000")

        chosen_color = QColorDialog.getColor(
            base_color,
            self,
            "Select grid color",
            QColorDialog.ColorDialogOption.ShowAlphaChannel,
        )
        if not chosen_color.isValid():
            chosen_color = base_color

        color_name = self._normalize_color_value(
            chosen_color.name(QColor.NameFormat.HexArgb), fallback
        )
        row["color"] = color_name
        self._update_color_button(row["color_button"], color_name)
        return color_name

    def _apply_grid_row_settings(
        self,
        key: str,
        settings: dict[str, Any],
        defaults: dict[str, Any],
    ):
        row = self._grid_rows[key]
        checkbox: QCheckBox = row["checkbox"]
        spacing: QSpinBox = row["spacing"]
        color_button: QPushButton = row["color_button"]

        visible_value = settings.get(
            f"{key}_visible", defaults.get(f"{key}_visible", True)
        )
        checkbox.setChecked(bool(visible_value))
        spacing.setEnabled(checkbox.isChecked())
        color_button.setEnabled(checkbox.isChecked())

        spacing_value = settings.get(
            f"{key}_spacing", defaults.get(f"{key}_spacing", spacing.value())
        )
        spacing.setValue(
            self._sanitize_spacing_value(
                spacing_value, spacing.minimum(), spacing.maximum()
            )
        )

        fallback_color = defaults.get(
            f"{key}_color", self.GRID_COLOR_FALLBACKS[key]
        )
        color_value = settings.get(f"{key}_color", fallback_color)
        normalized_color = self._normalize_color_value(color_value, fallback_color)
        row["color"] = normalized_color
        self._update_color_button(color_button, normalized_color)

    @staticmethod
    def _sanitize_spacing_value(value, minimum: int, maximum: int) -> int:
        try:
            numeric = int(value)
        except (TypeError, ValueError):
            return minimum
        return max(minimum, min(maximum, numeric))

    @staticmethod
    def _normalize_color_value(color_value, fallback: str) -> str:
        color = QColor(color_value) if color_value is not None else QColor()
        if not color.isValid():
            color = QColor(fallback)
        if not color.isValid():
            color = QColor("#000000")
        return color.name(QColor.NameFormat.HexArgb)

    def _update_color_button(self, button, color_value):
        color = QColor(color_value)
        if not color.isValid():
            color = QColor("#000000")
        rgba = f"rgba({color.red()}, {color.green()}, {color.blue()}, {color.alpha()})"
        brightness = (color.red() * 299 + color.green() * 587 + color.blue() * 114) / 1000
        text_color = "#000000" if brightness > 160 else "#FFFFFF"
        button.setStyleSheet(
            "QPushButton {"
            f"background-color: {rgba};"
            "border: 1px solid palette(mid);"
            "min-width: 72px;"
            f"color: {text_color};"
            "}"
        )
        button.setText(color.name(QColor.NameFormat.HexRgb).upper())
        button.setToolTip(color.name(QColor.NameFormat.HexArgb))

    def _apply_and_emit(self):
        self._apply_settings()
        self.settings_applied.emit()

    def accept(self):
        self._apply_and_emit()
        super().accept()<|MERGE_RESOLUTION|>--- conflicted
+++ resolved
@@ -197,7 +197,6 @@
             self._update_background_alpha_label
         )
 
-<<<<<<< HEAD
         canvas_layout.addWidget(QLabel("Ruler interval", canvas_tab), 2, 0)
         self.ruler_interval_spinbox = QSpinBox(canvas_tab)
         self.ruler_interval_spinbox.setMinimum(1)
@@ -205,7 +204,6 @@
         canvas_layout.addWidget(self.ruler_interval_spinbox, 2, 1)
         canvas_layout.addWidget(QLabel("px", canvas_tab), 2, 2)
 
-=======
         self.canvas_reset_button = QPushButton("Reset to Defaults", canvas_tab)
         self.canvas_reset_button.clicked.connect(self._reset_canvas_tab)
         canvas_layout.addWidget(
@@ -216,7 +214,6 @@
             3,
             alignment=Qt.AlignmentFlag.AlignRight,
         )
->>>>>>> 8177c477
         canvas_layout.setRowStretch(3, 1)
 
         self.tab_widget.addTab(canvas_tab, "Canvas")
