[General]
number of undos = 100
mirror around pixel center = False
<<<<<<< HEAD
last_directory = /tmp/pytest-of-jules/pytest-0/test_open_document_and_duplica0
=======
last_directory = D:/GitHub/Pixel-Portal/output
>>>>>>> 21f7f87e

[New Document]
document width = 80
document height = 80
number of layers = 2
first layer fill color = White
pixel size = 5

[Animation]
fps = 12
total frames = 12
hide current layer = False
duplicate layer = False
insert layer = False
move to next frame = True

[AI]
model = models\sdxl\juggernautXL_ragnarokBy.safetensors
lora = models\lora_sdxl\pixel-art-xl-v1.1.safetensors
<|MERGE_RESOLUTION|>--- conflicted
+++ resolved
@@ -1,11 +1,7 @@
 [General]
 number of undos = 100
 mirror around pixel center = False
-<<<<<<< HEAD
-last_directory = /tmp/pytest-of-jules/pytest-0/test_open_document_and_duplica0
-=======
 last_directory = D:/GitHub/Pixel-Portal/output
->>>>>>> 21f7f87e
 
 [New Document]
 document width = 80
